# Copyright 2013 10gen Inc.
#
# Licensed under the Apache License, Version 2.0 (the "License");
# you may not use this file except in compliance with the License.
# You may obtain a copy of the License at
#
# http://www.apache.org/licenses/LICENSE-2.0
#
# Unless required by applicable law or agreed to in writing, software
# distributed under the License is distributed on an "AS IS" BASIS,
# WITHOUT WARRANTIES OR CONDITIONS OF ANY KIND, either express or implied.
# See the License for the specific language governing permissions and
# limitations under the License.

RC = rustc
RDOC = rustdoc
RDOCFLAGS = --output-style doc-per-mod --output-format markdown
CC = gcc
AR = ar rcs
FLAGS = -Z debug-info -L ./bin -D unused-unsafe -A unnecessary-allocation $(TOOLFLAGS)
CFLAGS = -c -g -Wall -Werror
RM = rm
RMDIR = rmdir -p
MKDIR = mkdir -p

SRC = ./src
LIB = ./lib
BSONDIR = ./src/libbson
MONGODIR = ./src/libmongo
GRIDDIR = ./src/libgridfs
EXDIR = ./examples
BIN = ./bin
TEST = ./test
DOCS = ./docs

MONGOTEST = 0

.PHONY: test

all: bin libs bson mongo gridfs

bin:
	$(MKDIR) bin
	$(MKDIR) test

libs: $(LIB)/md5.c
	$(CC) $(CFLAGS) -o $(BIN)/md5.o $(LIB)/md5.c
	$(AR) $(BIN)/libmd5.a $(BIN)/md5.o

bson: $(BSONDIR)/*
	$(RC) $(FLAGS) --lib --out-dir $(BIN) $(BSONDIR)/bson.rs

mongo: $(MONGODIR)/*
	$(RC) $(FLAGS) --lib --out-dir $(BIN) $(MONGODIR)/mongo.rs

<<<<<<< HEAD
gridfs: $(GRIDDIR)/*
	$(RC) $(FLAGS) --lib --out-dir $(BIN) $(GRIDDIR)/gridfs.rc

test: $(BSONDIR)/bson.rc $(MONGODIR)/mongo.rc
	$(RC) $(FLAGS) --test -o $(TEST)/bson_test $(BSONDIR)/bson.rc
	$(RC) $(FLAGS) --test -o $(TEST)/mongo_test $(MONGODIR)/mongo.rc
	$(RC) $(FLAGS) --test -o $(TEST)/driver_test $(MONGODIR)/test/test.rc
=======
test: $(BSONDIR)/bson.rs $(MONGODIR)/mongo.rs
	$(RC) $(FLAGS) --test -o $(TEST)/bson_test $(BSONDIR)/bson.rs
	$(RC) $(FLAGS) --test -o $(TEST)/mongo_test $(MONGODIR)/mongo.rs
	$(RC) $(FLAGS) --test -o $(TEST)/driver_test $(MONGODIR)/test/test.rs
>>>>>>> 868fea60

check: test
ifeq ($(MONGOTEST),1)
	$(TEST)/bson_test
	$(TEST)/mongo_test
	$(TEST)/driver_test
else
	$(TEST)/bson_test
	$(TEST)/mongo_test
endif

ex: $(EXDIR)/*
	$(RC) $(FLAGS) $(EXDIR)/bson_demo.rs
	$(RC) $(FLAGS) $(EXDIR)/mongo_demo.rs
	$(RC) $(FLAGS) $(EXDIR)/tutorial.rs

doc: $(BSONDIR)/*.rs $(MONGODIR)/*
	$(MKDIR) docs
	$(MKDIR) docs/bson
	$(MKDIR) docs/mongo
	$(RDOC) $(RDOCFLAGS) --output-dir $(DOCS)/bson $(BSONDIR)/bson.rc
	$(RDOC) $(RDOCFLAGS) --output-dir $(DOCS)/mongo $(MONGODIR)/mongo.rc

clean:
	$(RM) -rf $(TEST)
	$(RM) -rf $(BIN)

tidy:
	for f in `find . -name '*.rs'`; do perl -pi -e "s/[ \t]*$$//" $$f; done
	for f in `find . -name '*.rc'`; do perl -pi -e "s/[ \t]*$$//" $$f; done<|MERGE_RESOLUTION|>--- conflicted
+++ resolved
@@ -53,20 +53,13 @@
 mongo: $(MONGODIR)/*
 	$(RC) $(FLAGS) --lib --out-dir $(BIN) $(MONGODIR)/mongo.rs
 
-<<<<<<< HEAD
 gridfs: $(GRIDDIR)/*
-	$(RC) $(FLAGS) --lib --out-dir $(BIN) $(GRIDDIR)/gridfs.rc
+	$(RC) $(FLAGS) --lib --out-dir $(BIN) $(GRIDDIR)/gridfs.rs
 
-test: $(BSONDIR)/bson.rc $(MONGODIR)/mongo.rc
-	$(RC) $(FLAGS) --test -o $(TEST)/bson_test $(BSONDIR)/bson.rc
-	$(RC) $(FLAGS) --test -o $(TEST)/mongo_test $(MONGODIR)/mongo.rc
-	$(RC) $(FLAGS) --test -o $(TEST)/driver_test $(MONGODIR)/test/test.rc
-=======
 test: $(BSONDIR)/bson.rs $(MONGODIR)/mongo.rs
 	$(RC) $(FLAGS) --test -o $(TEST)/bson_test $(BSONDIR)/bson.rs
 	$(RC) $(FLAGS) --test -o $(TEST)/mongo_test $(MONGODIR)/mongo.rs
 	$(RC) $(FLAGS) --test -o $(TEST)/driver_test $(MONGODIR)/test/test.rs
->>>>>>> 868fea60
 
 check: test
 ifeq ($(MONGOTEST),1)
