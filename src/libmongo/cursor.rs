/* Copyright 2013 10gen Inc.
 *
 * Licensed under the Apache License, Version 2.0 (the "License");
 * you may not use this file except in compliance with the License.
 * You may obtain a copy of the License at
 *
 * http://www.apache.org/licenses/LICENSE-2.0
 *
 * Unless required by applicable law or agreed to in writing, software
 * distributed under the License is distributed on an "AS IS" BASIS,
 * WITHOUT WARRANTIES OR CONDITIONS OF ANY KIND, either express or implied.
 * See the License for the specific language governing permissions and
 * limitations under the License.
 */

use std::num::*;

use bson::encode::*;

use util::*;
use msg::*;
use coll::Collection;
use coll::MongoIndex;

///Structure representing a cursor
pub struct Cursor {
    priv id : Option<i64>,                  // id on server (None->not yet queried, 0->closed)
    priv collection : @Collection,          // XXX collection associated with cursor?
    flags : i32,                            // QUERY_FLAGs
    batch_size : i32,                       // size of batch in cursor fetch, may be modified
    query_spec : BsonDocument,              // query, may be modified
    open : bool,                            // is cursor open?
    iter_err : Option<MongoErr>,            // last error from iteration (stored in cursor)
    priv retrieved : i32,                   // number retrieved by cursor already
    priv proj_spec : Option<BsonDocument>,  // projection, does not appear to be resettable
    priv skip : i32,                        // number to skip, specify before first "next"
    priv limit : i32,                       // max to return, specify before first "next"
    priv data : ~[~BsonDocument],           // docs stored in cursor
    priv i : i32,                           // i64? index within data currently held
}

///Iterator implementation, opens access to powerful functions like collect, advance, map, etc.
impl Iterator<~BsonDocument> for Cursor {
    /**
     * Returns pointer to next BsonDocument.
     *
     * Pointers passed to avoid excessive copying. Any errors
     * are stored in Cursor's iter_err field.
     *
     * # Returns
     * `Some(~BsonDocument)` if there are more BsonDocuments,
     * `None` otherwise
     */
    pub fn next(&mut self) -> Option<~BsonDocument> {
        if self.refresh() == 0 {
            return None;
        }
        self.i = self.i + 1;
        Some(copy self.data[self.i-1])
    }
}
<<<<<<< HEAD
///Cursor API.
impl Cursor {
	pub fn new(collection: @MongoCollection, flags: i32) -> Cursor {
		Cursor {
			id: 0, //TODO
			collection: collection,
			flags: flags,
			skip: 0,
			limit: 0,
			open: true,
			query_spec: BsonDocument::new(),
			data: Deque::new::<BsonDocument>() 
		}
	}
	fn explain(&mut self, explain: bool) {
		let mut doc = BsonDocument::new();
		doc.put(~"explain", Bool(explain));
		self.add_query_spec(&doc);
	}
	pub fn hint(&mut self, index: QuerySpec) -> Result<~str,~str> {
		match index {
			SpecObj(doc) => {
				let mut hint = BsonDocument::new();
				hint.put(~"$hint", Embedded(~doc));
				self.add_query_spec(&hint);
				Ok(~"added hint to query spec")
			}
			SpecNotation(ref s) => {
				let mut parser = PureJsonParser::new(~[]);
				let obj = parser.from_string(copy *s);
				match obj {
					Ok(o) => return self.hint(SpecObj(BsonDocument::from_formattable(o))),
					Err(e) => return Err(e)
				}
			}
		}
	}
	pub fn sort(&mut self, ordering: QuerySpec) -> Result<~str,~str> {
		match ordering {
			SpecObj(doc) => {
				let mut ord = BsonDocument::new();
				ord.put(~"$orderby", Embedded(~doc));
				self.add_query_spec(&ord);
				Ok(~"added ordering to query spec")
			}
			SpecNotation(ref s) => {
				let mut parser = PureJsonParser::new(~[]);
				let obj = parser.from_string(copy *s);
				match obj {
					Ok(o) => return self.sort(SpecObj(BsonDocument::from_formattable(o))),
					Err(e) => return Err(e)
				}
			}
		}
	} 
	pub fn limit<'a>(&'a mut self, n : int) -> &'a mut Cursor { 
		self.limit = n as i32; self
	}
	pub fn skip<'a>(&'a mut self, n : int) -> &'a mut Cursor { 
		self.skip = n as i32; self
	}
	pub fn has_next(&self) -> bool {
		!self.data.is_empty()
	}
	pub fn close(&mut self) {
		//if self.id != 0 {
		//self.collection.db.connection.close_cursor(self.id);
		//}
		self.open = false
	}
	///Add a flag with a bitmask.
	pub fn add_flag(&mut self, mask: i32) {
		self.flags |= mask;
	}
	///Remove a flag with a bitmask.
	pub fn remove_flag(&mut self, mask: i32) {
		self.flags &= !mask;
	}
	fn add_query_spec(&mut self, doc: &BsonDocument) {
		for doc.fields.each |&k, &v| {
			self.query_spec.put(k,v);
		}
	}
	/*fn send_request(&mut self, Message) -> Result<~str, ~str>{
		if self.open {
			if self.has_next() {
				getmore = self.collection.get_more(self.limit);
				dbresult = self.collection.db.send_msg(getmore); //ideally the db class would parse the OP_REPLY and give back a result
				match dbresult {
					Ok(docs) => {
						for docs.iter().advance |&doc| {
							self.data.add_back(doc);
						}
					}
					Err(e) => return Err(e)
				}
				Ok(~"success")
			}
			
		}
		else {
			Err(~"cannot send a request through a closed cursor")
		}
	}*/
=======
macro_rules! query_add (
   ($obj:ident, $field:expr, $cb:ident) => {
        match $obj {
            SpecObj(doc) => {
                let mut t = BsonDocument::new();
                t.put($field, Embedded(~doc));
                self.add_query_spec(&t);
                Ok(~"added to query spec")
            }
            SpecNotation(ref s) => {
                let obj = ObjParser::from_string::<Document, ExtendedJsonParser<~[char]>>(copy *s);
                if obj.is_ok() {
                    match obj.unwrap() {
                        Embedded(ref map) =>
                            return self.$cb(SpecObj(BsonDocument::from_map(copy map.fields))),
                        _ => fail!()
                    }
                } else {
                    return Err(MongoErr::new(
                                ~"cursor::query_add!",
                                ~"query-adding macro expansion",
                                ~"could not parse json object"));
                }
            }
        }
   }
)

///Cursor API
impl Cursor {
    /**
     * Initialize cursor with query, projection, collection, flags,
     * and skip and limit, but don't query yet (i.e. constructed
     * cursors are empty).
     *
     * # Arguments
     * * `query` - query associated with this Cursor
     * * `proj` - projection of query associated with this Cursor
     * * `collection` - collection associated with this Cursor
     * * `flags` -  `CUR_TAILABLE`, `SLAVE_OK`, `OPLOG_REPLAY`,
     *              `NO_CUR_TIMEOUT`, `AWAIT_DATA`, `EXHAUST`,
     *              `PARTIAL`
     *
     * # Returns
     * Cursor
     */
    //pub fn new(query : BsonDocument, proj : BsonDocument, collection : @Collection, flags : i32, nskip : i32, nlimit : i32) -> Cursor {
    pub fn new(     query : BsonDocument,
                    proj : Option<BsonDocument>,
                    collection : @Collection,
                    flags : i32) -> Cursor {
        Cursor {
            id: None,
            collection: collection,
            flags: flags,
            batch_size: 0,
            query_spec: query,
            open: true,
            iter_err: None,
            retrieved: 0,
            proj_spec: proj,
            skip: 0,
            limit: 0,
            data: ~[],
            i: 0,
        }
    }

    /**
     * Actual function used to refresh Cursor and iterate.
     * Any errors go into iter_eff field of Cursor.
     *
     * # Returns
     * amount left in what's currently held by Cursor
     */
    fn refresh(&mut self) -> i32 {
        // clear out error
        self.iter_err = None;

        // if cursor's never been queried, query and fill data up
        if self.id.is_none() {
            let msg = mk_query(
                            self.collection.client.inc_requestId(),
                            copy self.collection.db,
                            copy self.collection.name,
                            self.flags,
                            self.skip,
                            self.batch_size,
                            copy self.query_spec,
                            copy self.proj_spec);
            match self.collection._send_msg(msg_to_bytes(msg), None, true) {
                Ok(reply) => match reply {
                    Some(r) => match r {
                        // XXX check if need start
                        OpReply { header:_, flags:_, cursor_id:id, start:_, nret:n, docs:d } => {
                            self.id = Some(id);
                            self.retrieved = n;
                            self.data = d;
                            self.i = 0;

                            return n;
                        }
                    },
                    None => {
                        self.iter_err = Some(MongoErr::new(
                                        ~"cursor::refresh",
                                        ~"no reply",
                                        ~"received no reply from initial query"));
                        return 0;
                    }
                },
                Err(e) => {
                    self.iter_err = Some(MongoErr::new(
                                        ~"cursor::refresh",
                                        ~"sending query",
                                        fmt!("-->\n%s", MongoErr::to_str(e))));
                    return 0;
                }
            }

        }

        // otherwise, queried before; see if need to get_more
        if self.has_next() {
            // has_next within cursor, so don't get_more
            return (self.data.len() as i32) - self.i;
        }

        // otherwise, no more within cursor, so see if can get_more
        let cur_id = self.id.unwrap();

        if cur_id == 0 {
            // exhausted cursor; return
            self.iter_err = Some(MongoErr::new(
                                    ~"cursor::refresh",
                                    ~"querying on closed cursor",
                                    ~"cannot query on closed cursor"));
            return 0;
        }

        // otherwise, check if allowed to get more
        if self.retrieved >= self.limit {
            self.iter_err = Some(MongoErr::new(
                                    ~"cursor::refresh",
                                    fmt!("cursor limit %? reached", self.limit),
                                    ~"cannot retrieve beyond limit"));
            return 0;
        }

        // otherwise, get_more
        let msg = mk_get_more(
                            self.collection.client.inc_requestId(),
                            copy self.collection.db,
                            copy self.collection.name,
                            self.batch_size,
                            cur_id);
        match self.collection._send_msg(msg_to_bytes(msg), None, true) {
            Ok(reply) => match reply {
                Some(r) => match r {
                    // TODO check re: start
                    OpReply { header:_, flags:_, cursor_id:id, start:_, nret:n, docs:d } => {
                        // send a kill cursors if needed---TODO batch
                        if id == 0 {
                            let kill_msg = mk_kill_cursor(
                                                self.collection.client.inc_requestId(),
                                                1i32,
                                                ~[cur_id]);
                            match self.collection._send_msg(msg_to_bytes(kill_msg), None, false) {
                                Ok(reply) => match reply {
                                    Some(r) => self.iter_err = Some(MongoErr::new(
                                                ~"cursor::refresh",
                                                ~"unknown error",
                                                fmt!("received unexpected response %? from server",
                                                    r))),
                                    None => (),
                                },
                                Err(e) => self.iter_err = Some(e),
                            }
                        }

                        // also update this cursor's fields
                        self.id = Some(id);
                        self.retrieved = self.retrieved + n;
                        self.data = d;
                        self.i = 0;

                        return n;
                    }
                },
                None => self.iter_err = Some(MongoErr::new(
                                ~"cursor::refresh",
                                ~"cursor could not refresh",
                                ~"no get_more received from server")),
            },
            Err(e) => self.iter_err = Some(e),
        }

        return 0;
    }

    /// CURSOR OPTIONS (must be specified pre-querying)
    /**
     * Skip specified amount before starting to iterate.
     *
     * # Arguments
     * * `skip` - amount to skip
     *
     * # Returns
     * () on success, MongoErr on failure
     *
     * # Failure Types
     * * Cursor already iterated over
     */
    pub fn skip(&mut self, skip: i32) -> Result<(), MongoErr> {
        if self.id.is_some() {
            return Err(MongoErr::new(
                        ~"cursor::skip",
                        ~"skipping in already queried cursor",
                        ~"must specify skip before querying cursor"));
        }

        self.skip = skip;
        Ok(())
    }

    /**
     * Limit amount to return from Cursor.
     *
     * # Arguments
     * * `limit` - total amount to return
     *
     * # Returns
     * () on success, MongoErr on failure
     *
     * # Failure Types
     * * Cursor already iterated over
     */
    pub fn limit(&mut self, limit: i32) -> Result<(), MongoErr> {
        if self.id.is_some() {
            return Err(MongoErr::new(
                        ~"cursor::limit",
                        ~"limiting already queried cursor",
                        ~"must specify limit before querying cursor"));
        }

        self.limit = limit;

        // also fix batch_size if needed
        if self.batch_size == 0 || self.batch_size > abs(limit) {
            self.batch_size = limit;
        }
        Ok(())
    }

    /// QUERY MODIFICATIONS
    /**
     * Explain the query.
     * Copies the cursor and runs the query to gather information.
     *
     * # Returns
     * ~BsonDocument explaining query on success, MongoErr on failure
     */
    // TODO convert ~BsonDocument to more user-friendly form
    pub fn explain(&mut self) -> Result<~BsonDocument, MongoErr> {
        let mut query = copy self.query_spec;
        query.append(~"$explain", Double(1f64));
        let mut tmp_cur = Cursor::new(query, copy self.proj_spec, self.collection, self.flags);
        tmp_cur.limit(-1);
        match tmp_cur.next() {
            Some(exp) => Ok(exp),
            None => Err(MongoErr::new(
                            ~"cursor::explain",
                            ~"no explanation",
                            ~"no explanation returned by cursor")),
        }
    }

    /**
     * Hints an index (name or fields+order) to use while querying.
     *
     * # Arguments
     * * `index` -  `MongoIndexName(name)` of index to use (if named),
     *              `MongoIndexFields(~[INDEX_FIELD])` to fully specify
     *                  index from scratch
     */
    pub fn hint(&mut self, index : MongoIndex) {
        self.query_spec.append(~"$hint", UString(index.get_name()));
    }

    /**
     * Sorts results from cursor given fields and their direction.
     *
     * # Arguments
     * * `orderby` - `NORMAL(~[(field, direction)])` where `field`s are
     *                  `~str` and `direction` are `ASC` or `DESC`
     *
     * # Returns
     * () on success, MongoErr on failure
     *
     * # Failure Types
     * * invalid sorting specification (`orderby`)
     */
    pub fn sort(&mut self, orderby : INDEX_FIELD) -> Result<(), MongoErr> {
        let mut spec = BsonDocument::new();
        match orderby {
            NORMAL(fields) => {
                for fields.iter().advance |&(k,v)| {
                    spec.append(k, Int32(v as i32));
                }
            },
            _ => return Err(MongoErr::new(
                                ~"cursor::sort",
                                ~"invalid orderby specification",
                                ~"only fields and their orders allowed")),
        }
        self.query_spec.append(~"$orderby", Embedded(~spec));
        Ok(())
    }

    /**
     * Adds flags to Cursor.
     *
     * # Arguments
     * * `flags` - array of `QUERY_FLAGS` (specified above), each
     *              of which to add
     */
    pub fn add_flags(&mut self, flags : ~[QUERY_FLAG]) {
        for flags.iter().advance |&f| {
            self.flags |= (f as i32);
        }
    }

    /**
     * Removes flags from Cursor.
     *
     * # Arguments
     * * `flags` - array of `QUERY_FLAGS` (specified above), each
     *              of which to remove
     */
    pub fn remove_flags(&mut self, flags : ~[QUERY_FLAG]) {
        for flags.iter().advance |&f| {
            self.flags &= !(f as i32);
        }
    }

    /**
     * Modify size of next batch to fetch on Cursor refresh.
     *
     * # Arguments
     * * `sz` - size of next batch to fetch on Cursor refresh (`QUERY`
     *          or `GET_MORE`)
     */
    pub fn batch_size(&mut self, sz : i32) {
        self.batch_size = sz;
    }

    /// OTHER USEFUL FUNCTIONS
    /**
     * Returns whether Cursor has a next `~BsonDocument`.
     * Considers the last element of a Cursor to be `None`, hence
     * returns `true` at edge case when Cursor exhausted naturally.
     */
    pub fn has_next(&self) -> bool {
        //!self.data.is_empty()
        // return true even if right at end (normal exhaustion of cursor)
        self.i <= self.data.len() as i32
    }
    pub fn close(&mut self) {
        //self.collection.db.connection.close_cursor(self.id);
        self.open = false
    }
    fn add_query_spec(&mut self, doc: &BsonDocument) {
        for doc.fields.iter().advance |&(@k, @v)| {
            self.query_spec.put(k,v);
        }
    }
>>>>>>> b10cff50
}

#[cfg(test)]
mod tests {
    extern mod bson;
    extern mod extra;

    use super::*;
    use bson::encode::*;
    use util::*;
    //use coll::*;

/*    #[test]
    fn test_add_index_obj() {
        let mut doc = BsonDocument::new();
        doc.put(~"foo", Double(1f64));
        let mut cursor = Cursor::new(BsonDocument::new(), None, 0i64, 0i32, 10i32, ~[]);
        cursor.hint(SpecObj(doc));

        let mut spec = BsonDocument::new();
        let mut speci = BsonDocument::new();
        speci.put(~"foo", Double(1f64));
        spec.put(~"$hint", Embedded(~speci));

        assert_eq!(cursor.query_spec, spec);
    }
    #[test]
    fn test_add_index_str() {
        let hint = ~"{\"foo\": 1}";
        let mut cursor = Cursor::new(BsonDocument::new(), None, 0i64, 0i32, 10i32, ~[]);
        cursor.hint(SpecNotation(hint));

        let mut spec = BsonDocument::new();
        let mut speci = BsonDocument::new();
        speci.put(~"foo", Double(1f64));
        spec.put(~"$hint", Embedded(~speci));

        assert_eq!(cursor.query_spec, spec);
    }    */
}<|MERGE_RESOLUTION|>--- conflicted
+++ resolved
@@ -59,112 +59,6 @@
         Some(copy self.data[self.i-1])
     }
 }
-<<<<<<< HEAD
-///Cursor API.
-impl Cursor {
-	pub fn new(collection: @MongoCollection, flags: i32) -> Cursor {
-		Cursor {
-			id: 0, //TODO
-			collection: collection,
-			flags: flags,
-			skip: 0,
-			limit: 0,
-			open: true,
-			query_spec: BsonDocument::new(),
-			data: Deque::new::<BsonDocument>() 
-		}
-	}
-	fn explain(&mut self, explain: bool) {
-		let mut doc = BsonDocument::new();
-		doc.put(~"explain", Bool(explain));
-		self.add_query_spec(&doc);
-	}
-	pub fn hint(&mut self, index: QuerySpec) -> Result<~str,~str> {
-		match index {
-			SpecObj(doc) => {
-				let mut hint = BsonDocument::new();
-				hint.put(~"$hint", Embedded(~doc));
-				self.add_query_spec(&hint);
-				Ok(~"added hint to query spec")
-			}
-			SpecNotation(ref s) => {
-				let mut parser = PureJsonParser::new(~[]);
-				let obj = parser.from_string(copy *s);
-				match obj {
-					Ok(o) => return self.hint(SpecObj(BsonDocument::from_formattable(o))),
-					Err(e) => return Err(e)
-				}
-			}
-		}
-	}
-	pub fn sort(&mut self, ordering: QuerySpec) -> Result<~str,~str> {
-		match ordering {
-			SpecObj(doc) => {
-				let mut ord = BsonDocument::new();
-				ord.put(~"$orderby", Embedded(~doc));
-				self.add_query_spec(&ord);
-				Ok(~"added ordering to query spec")
-			}
-			SpecNotation(ref s) => {
-				let mut parser = PureJsonParser::new(~[]);
-				let obj = parser.from_string(copy *s);
-				match obj {
-					Ok(o) => return self.sort(SpecObj(BsonDocument::from_formattable(o))),
-					Err(e) => return Err(e)
-				}
-			}
-		}
-	} 
-	pub fn limit<'a>(&'a mut self, n : int) -> &'a mut Cursor { 
-		self.limit = n as i32; self
-	}
-	pub fn skip<'a>(&'a mut self, n : int) -> &'a mut Cursor { 
-		self.skip = n as i32; self
-	}
-	pub fn has_next(&self) -> bool {
-		!self.data.is_empty()
-	}
-	pub fn close(&mut self) {
-		//if self.id != 0 {
-		//self.collection.db.connection.close_cursor(self.id);
-		//}
-		self.open = false
-	}
-	///Add a flag with a bitmask.
-	pub fn add_flag(&mut self, mask: i32) {
-		self.flags |= mask;
-	}
-	///Remove a flag with a bitmask.
-	pub fn remove_flag(&mut self, mask: i32) {
-		self.flags &= !mask;
-	}
-	fn add_query_spec(&mut self, doc: &BsonDocument) {
-		for doc.fields.each |&k, &v| {
-			self.query_spec.put(k,v);
-		}
-	}
-	/*fn send_request(&mut self, Message) -> Result<~str, ~str>{
-		if self.open {
-			if self.has_next() {
-				getmore = self.collection.get_more(self.limit);
-				dbresult = self.collection.db.send_msg(getmore); //ideally the db class would parse the OP_REPLY and give back a result
-				match dbresult {
-					Ok(docs) => {
-						for docs.iter().advance |&doc| {
-							self.data.add_back(doc);
-						}
-					}
-					Err(e) => return Err(e)
-				}
-				Ok(~"success")
-			}
-			
-		}
-		else {
-			Err(~"cannot send a request through a closed cursor")
-		}
-	}*/
-=======
 macro_rules! query_add (
    ($obj:ident, $field:expr, $cb:ident) => {
         match $obj {
@@ -541,7 +435,6 @@
             self.query_spec.put(k,v);
         }
     }
->>>>>>> b10cff50
 }
 
 #[cfg(test)]
